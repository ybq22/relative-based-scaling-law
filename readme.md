# Relative-Based Scaling Law for Neural Language Models



## Quick Start

1. **Environmental Setup**

   `pip install -r requirements.txt`

2. **Prepare Tokenized Dataset**

   `./prep.sh`

   You can specify your models and datasets in this bash script.

   If you want to add more datasets other than mentioned in our paper, please modify the `load_different_datasets` function in [`src/prep.py`](src/prep.py)

3. **Inference** 

   `./obs_gt_in_topk.sh `

   You can specify your models and datasets in this bash script. Default topk_list is 

   `[1, 10, 100, 1000, 10000]`, you can change to your own in [`src/obs_gt_in_topk.py`](src/obs_gt_in_topk.py)

   

4. **Visualization**

   Run `python plot.py` , and the generated plots will be stored in [`assets`](assets) folder.

   You can reproduce our results in Section 5.2 of our paper by running `python rank_dist.py`



**Now, choose your favourite model series, datasets and topk values and begin your exploration of relative-based scaling law!**



## Appendix

<<<<<<< HEAD
We are sorry to say that the derivation of origns of two scaling laws have some issues and we have updated the proof in a new version of our paper: [new-version.pdf](new-version.pdf). Several other minor adjustments have also been made in this version of paper. Thank you for understanding.
=======
We are sorry to say that the derivation of origns of two scaling laws have some issues and we have updated the proof in [proof.pdf](proof.pdf). Thank you for understanding.
>>>>>>> d34de927
<|MERGE_RESOLUTION|>--- conflicted
+++ resolved
@@ -40,8 +40,4 @@
 
 ## Appendix
 
-<<<<<<< HEAD
-We are sorry to say that the derivation of origns of two scaling laws have some issues and we have updated the proof in a new version of our paper: [new-version.pdf](new-version.pdf). Several other minor adjustments have also been made in this version of paper. Thank you for understanding.
-=======
-We are sorry to say that the derivation of origns of two scaling laws have some issues and we have updated the proof in [proof.pdf](proof.pdf). Thank you for understanding.
->>>>>>> d34de927
+We are sorry to say that the derivation of origns of two scaling laws have some issues and we have updated the proof in a new version of our paper: [new-version.pdf](new-version.pdf). Several other minor adjustments have also been made in this version of paper. Thank you for understanding.